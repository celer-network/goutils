package mon2

import (
	"context"
	"math/big"
	"sync"
	"time"

	"github.com/celer-network/goutils/log"
	"github.com/ethereum/go-ethereum"
	"github.com/ethereum/go-ethereum/common"
	"github.com/ethereum/go-ethereum/core/types"
)

// simplified and efficient monitor util
// base layer Monitor takes care of per chain params
// each MonAddr call has per-addr params

// interfaces
type EthClient interface {
	// so we don't need chainid in func arg
	ChainID(ctx context.Context) (*big.Int, error)
	// new get latest block number, available since geth 1.9.22
	BlockNumber(ctx context.Context) (uint64, error)
	// get logs, q should not set topics to get all events from address
	FilterLogs(ctx context.Context, q ethereum.FilterQuery) ([]types.Log, error)
}

// DAL is an interface to persist block info to resume note we no longer have event granularity
// instead it'll be contract level only. key will be prefixed with chainid. sprintf("%d-%x", chainid, addr)
type DAL interface {
	GetMonitorBlock(key string) (uint64, int64, bool, error)
	SetMonitorBlock(key string, blockNum uint64, blockIdx int64) error
}

// signature for event callback func, first arg is event name matched by abi, could be empty string if no match
type EventCallback func(string, types.Log)

// per chain config to affect how often call BlockNumber and from/to block in FilterQuery
type PerChainCfg struct {
	BlkIntv time.Duration // interval to call BlockNumber
	// below are params affecting from/to block in query filter
	BlkDelay, MaxBlkDelta, ForwardBlkDelay uint64
}

// mon config for each contract
type PerAddrCfg struct {
	Addr    common.Address  // contract addr
	ChkIntv time.Duration   // interval to call FilterLogs
	AbiStr  string          // XxxABI or XxxMetaData.ABI abi string from this contract's go binding, needed to match log topic to event name, if empty string, evname in callback is also empty
	FromBlk uint64          // optional. if > 0, means ignore persisted blocknum and use this for FromBlk in queries, don't set unless you know what you're doing
	Topics  [][]common.Hash // optional. topic filters. position sensitive. keccak256 hashed values. for usage, see go-ethereum's FilterQuery https://pkg.go.dev/github.com/ethereum/go-ethereum#FilterQuery
}

type Monitor struct {
	ec  EthClient // Ethereum client interface
	dal DAL       // Data access layer to persist blknum/idx of last handled log
	cfg PerChainCfg
	// first set in NewMonitor, then blkNum will be updated every cfg.BlkIntv
	chainId, blkNum uint64

	lock sync.RWMutex // protect blkNum, can be also used to protect ec when later we support replace failed ec
	quit chan bool    // this ch will close in m.Close so all loops know to exit
	// support keep loopUpdateBlkNum running but stop all getLogs, needed for use case that monAddr when first start, then later knows no need, stop to save queries
	stopMon chan bool
}

// cfg is not pointer to ensure value copy and avoid unexpected change by other code
func NewMonitor(ec EthClient, dal DAL, cfg PerChainCfg) (*Monitor, error) {
	chid, err := ec.ChainID(context.Background())
	if err != nil {
		return nil, err
	}
	blkNum, err := ec.BlockNumber(context.Background())
	if err != nil {
		return nil, err
	}
	m := &Monitor{
		ec:      ec,
		dal:     dal,
		cfg:     cfg,
		chainId: chid.Uint64(),
		blkNum:  blkNum,
		quit:    make(chan bool),
		stopMon: make(chan bool),
	}
	go m.loopUpdateBlkNum()
	return m, nil
}

// Stops all MonAddr and updating blk num to release all resources. No longer usable after this call
func (m *Monitor) Close() {
	close(m.quit)
}

// StopMon will quit all MonAddr loops, but keep updating blk num.
func (m *Monitor) StopMon() {
	close(m.stopMon)
}

// return cached block number from last BlockNumber call, no rpc, return in memory value directly
func (m *Monitor) GetBlkNum() uint64 {
	m.lock.RLock()
	defer m.lock.RUnlock()
	return m.blkNum
}

// given from block, return toblocknum for query consider BlkDelay and MaxBlkDelta
// caller MUST check return value and only do query if returned >= from so from==to is allowed to query
// single block for logs
func (m *Monitor) CalcToBlkNum(from uint64) uint64 {
	curBlkNum := m.GetBlkNum()
	if from+m.cfg.BlkDelay > curBlkNum {
		// no need to query because blkdelay not passed yet
		return 0
	}
	toBlkNum := curBlkNum - m.cfg.BlkDelay
	// if rpc limits how many blocks we can query, don't exceed it
	if m.cfg.MaxBlkDelta > 0 && toBlkNum > from+m.cfg.MaxBlkDelta {
		toBlkNum = from + m.cfg.MaxBlkDelta
	}
	return toBlkNum
}

// return next from blknum based on last To blknum and didn't see any event
// guarantee return value >= lastFrom
func (m *Monitor) CalcNextFromBlkNum(lastFrom, lastTo uint64) uint64 {
	ret := lastTo // default to start from lastTo as we didn't see events, no need to worry about dup
	// for some chain we've seen if lastTo is close to blknum, events may be missing coudl be due to
	// latest state are still inconsisten among nodes. so minus ForwardBlkDelay will help
	if ret+m.cfg.ForwardBlkDelay+m.cfg.BlkDelay >= m.GetBlkNum() {
		ret -= m.cfg.ForwardBlkDelay
	}
	if ret < lastFrom {
		return lastFrom
	}
	return ret
}

// call onchain to get latest blknumber and update cached
// note due to chain re-org, we may receive a new blk num that's smaller than cached
func (m *Monitor) updateBlkNum() {
	// don't lock upfront in case rpc takes long time
	blkNum, err := m.ec.BlockNumber(context.Background())
	if err != nil {
<<<<<<< HEAD
		log.Warnf("chain %d get blknum err: %v", m.chainId, err)
=======
		log.Warnf("chain %d get blknum err: %s", m.chainId, err)
>>>>>>> 6f0dc05e
		// todo: switch to backup ec
		return
	}
	m.lock.Lock()
	defer m.lock.Unlock()
	m.blkNum = blkNum
}

// periodically fetch onchain block number and update m.blkNum
func (m *Monitor) loopUpdateBlkNum() {
	ticker := time.NewTicker(m.cfg.BlkIntv)
	defer ticker.Stop()

	for {
		select {
		case <-m.quit:
			log.Debugf("chain %d loopUpdateBlkNum: quit", m.chainId)
			return

		case <-ticker.C:
			m.updateBlkNum()
		}
	}
}

// LogEventID tracks the position of an event by blocknum and its index in the block
type LogEventID struct {
	BlkNum uint64 // Number of the block containing the event
	Index  int64  // Index of the event within the block, use int to support -1 in fast forward case
}

// go over logs and return how many should be skipped
func (le *LogEventID) CountSkip(logs []types.Log) (skipped int) {
	if le == nil {
		return
	}
	for _, elog := range logs {
		if le.ShouldSkip(elog.BlockNumber, elog.Index) {
			skipped += 1
		} else {
			break
		}
	}
	return
}

// compare w/ saved blknum/idx to decide if we already handled this log so skip
func (le *LogEventID) ShouldSkip(blknum uint64, idx uint) bool {
	if le.BlkNum < blknum {
		return false
	}
	if le.BlkNum > blknum {
		return true
	}
	// same block, now compare idx, if idx <= saved idx, means already handled
	return le.Index >= int64(idx)
}

// uint64 to big.Int
func toBigInt(n uint64) *big.Int {
	return new(big.Int).SetUint64(n)
}<|MERGE_RESOLUTION|>--- conflicted
+++ resolved
@@ -143,11 +143,7 @@
 	// don't lock upfront in case rpc takes long time
 	blkNum, err := m.ec.BlockNumber(context.Background())
 	if err != nil {
-<<<<<<< HEAD
 		log.Warnf("chain %d get blknum err: %v", m.chainId, err)
-=======
-		log.Warnf("chain %d get blknum err: %s", m.chainId, err)
->>>>>>> 6f0dc05e
 		// todo: switch to backup ec
 		return
 	}
